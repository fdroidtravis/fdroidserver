# -*- coding: utf-8 -*-
#
# common.py - part of the FDroid server tools
# Copyright (C) 2010-12, Ciaran Gultnieks, ciaran@ciarang.com
#
# This program is free software: you can redistribute it and/or modify
# it under the terms of the GNU Affero General Public License as published by
# the Free Software Foundation, either version 3 of the License, or
# (at your option) any later version.
#
# This program is distributed in the hope that it will be useful,
# but WITHOUT ANY WARRANTY; without even the implied warranty of
# MERCHANTABILITY or FITNESS FOR A PARTICULAR PURPOSE.  See the
# GNU Affero General Public License for more details.
#
# You should have received a copy of the GNU Affero General Public License
# along with this program.  If not, see <http://www.gnu.org/licenses/>.

import glob, os, sys, re
import shutil
import subprocess
import time
import operator
import cgi

def getvcs(vcstype, remote, local, sdk_path):
    if vcstype == 'git':
        return vcs_git(remote, local, sdk_path)
    elif vcstype == 'svn':
        return vcs_svn(remote, local, sdk_path)
    elif vcstype == 'git-svn':
        return vcs_gitsvn(remote, local, sdk_path)
    elif vcstype == 'hg':
        return vcs_hg(remote, local, sdk_path)
    elif vcstype == 'bzr':
        return vcs_bzr(remote, local, sdk_path)
    elif vcstype == 'srclib':
        return vcs_srclib(remote, local, sdk_path)
    raise VCSException("Invalid vcs type " + vcstype)

class vcs:
    def __init__(self, remote, local, sdk_path):

        self.sdk_path = sdk_path

        # It's possible to sneak a username and password in with
        # the remote address... (this really only applies to svn
        # and we should probably be more specific!)
        index = remote.find('@')
        if index != -1:
            self.username = remote[:index]
            remote = remote[index+1:]
            index = self.username.find(':')
            if index == -1:
                raise VCSException("Password required with username")
            self.password = self.username[index+1:]
            self.username = self.username[:index]
        else:
            self.username = None

        self.remote = remote
        self.local = local
        self.refreshed = False
        self.srclib = None

    # Take the local repository to a clean version of the given revision, which
    # is specificed in the VCS's native format. Beforehand, the repository can
    # be dirty, or even non-existent. If the repository does already exist
    # locally, it will be updated from the origin, but only once in the
    # lifetime of the vcs object.
    # None is acceptable for 'rev' if you know you are cloning a clean copy of
    # the repo - otherwise it must specify a valid revision.
    def gotorevision(self, rev):

        # The .fdroidvcs-id file for a repo tells us what VCS type
        # and remote that directory was created from, allowing us to drop it
        # automatically if either of those things changes.
        fdpath = os.path.join(self.local, '..',
                '.fdroidvcs-' + os.path.basename(self.local))
        cdata = self.repotype() + ' ' + self.remote
        writeback = True
        if os.path.exists(self.local):
            if os.path.exists(fdpath):
                with open(fdpath, 'r') as f:
                    fsdata = f.read()
                if fsdata == cdata:
                    writeback = False
                else:
                    print "*** Repository details changed - deleting ***"
                    shutil.rmtree(self.local)

        self.gotorevisionx(rev)

        # If necessary, write the .fdroidvcs file.
        if writeback:
            with open(fdpath, 'w') as f:
                f.write(cdata)

    # Derived classes need to implement this. It's called once basic checking
    # has been performend.
    def gotorevisionx(self, rev):
        raise VCSException("This VCS type doesn't define gotorevisionx")

    # Initialise and update submodules
    def initsubmodules(self):
        raise VCSException('Submodules not supported for this vcs type')

    # Get a list of all known tags
    def gettags(self):
        raise VCSException('gettags not supported for this vcs type')

    # Returns the srclib (name, path) used in setting up the current
    # revision, or None.
    def getsrclib(self):
        return self.srclib

class vcs_git(vcs):

    def repotype(self):
        return 'git'

    # If the local directory exists, but is somehow not a git repository, git
    # will traverse up the directory tree until it finds one that is (i.e.
    # fdroidserver) and then we'll proceed to destroy it! This is called as
    # a safety check.
    def checkrepo(self):
        p = subprocess.Popen(['git', 'rev-parse', '--show-toplevel'],
                stdout=subprocess.PIPE, cwd=self.local)
        result = p.communicate()[0].rstrip()
        if not result.endswith(self.local):
            raise VCSException('Repository mismatch')

    def gotorevisionx(self, rev):
        if not os.path.exists(self.local):
            # Brand new checkout...
            if subprocess.call(['git', 'clone', self.remote, self.local]) != 0:
                raise VCSException("Git clone failed")
            self.checkrepo()
        else:
            self.checkrepo()
            # Discard any working tree changes...
            if subprocess.call(['git', 'reset', '--hard'], cwd=self.local) != 0:
                raise VCSException("Git reset failed")
            # Remove untracked files now, in case they're tracked in the target
            # revision (it happens!)...
            if subprocess.call(['git', 'clean', '-dffx'], cwd=self.local) != 0:
                raise VCSException("Git clean failed")
            if not self.refreshed:
                # Get latest commits and tags from remote...
                if subprocess.call(['git', 'fetch', 'origin'],
                        cwd=self.local) != 0:
                    raise VCSException("Git fetch failed")
                if subprocess.call(['git', 'fetch', '--tags', 'origin'],
                        cwd=self.local) != 0:
                    raise VCSException("Git fetch failed")
                self.refreshed = True
        # Check out the appropriate revision...
        if rev:
            if subprocess.call(['git', 'checkout', rev], cwd=self.local) != 0:
                raise VCSException("Git checkout failed")
        # Get rid of any uncontrolled files left behind...
        if subprocess.call(['git', 'clean', '-dffx'], cwd=self.local) != 0:
            raise VCSException("Git clean failed")

    def initsubmodules(self):
        self.checkrepo()
        if subprocess.call(['git', 'submodule', 'init'],
                cwd=self.local) != 0:
            raise VCSException("Git submodule init failed")
        if subprocess.call(['git', 'submodule', 'update'],
                cwd=self.local) != 0:
            raise VCSException("Git submodule update failed")

    def gettags(self):
        self.checkrepo()
        p = subprocess.Popen(['git', 'tag'],
                stdout=subprocess.PIPE, cwd=self.local)
        return p.communicate()[0].splitlines()


class vcs_gitsvn(vcs):

    def repotype(self):
        return 'git-svn'

    # If the local directory exists, but is somehow not a git repository, git
    # will traverse up the directory tree until it finds one that is (i.e.
    # fdroidserver) and then we'll proceed to destory it! This is called as
    # a safety check.
    def checkrepo(self):
        p = subprocess.Popen(['git', 'rev-parse', '--show-toplevel'],
                stdout=subprocess.PIPE, cwd=self.local)
        result = p.communicate()[0].rstrip()
        if not result.endswith(self.local):
            raise VCSException('Repository mismatch')

    def gotorevisionx(self, rev):
        if not os.path.exists(self.local):
            # Brand new checkout...
            if subprocess.call(['git', 'svn', 'clone', self.remote, self.local]) != 0:
                raise VCSException("Git clone failed")
            self.checkrepo()
        else:
            self.checkrepo()
            # Discard any working tree changes...
            if subprocess.call(['git', 'reset', '--hard'], cwd=self.local) != 0:
                raise VCSException("Git reset failed")
            # Remove untracked files now, in case they're tracked in the target
            # revision (it happens!)...
            if subprocess.call(['git', 'clean', '-dffx'], cwd=self.local) != 0:
                raise VCSException("Git clean failed")
            if not self.refreshed:
                # Get new commits and tags from repo...
                if subprocess.call(['git', 'svn', 'rebase'],
                        cwd=self.local) != 0:
                    raise VCSException("Git svn rebase failed")
                self.refreshed = True
        if rev:
            # Figure out the git commit id corresponding to the svn revision...
            p = subprocess.Popen(['git', 'svn', 'find-rev', 'r' + rev],
                cwd=self.local, stdout=subprocess.PIPE)
            rev = p.communicate()[0].rstrip()
            if p.returncode != 0 or len(rev) == 0:
                raise VCSException("Failed to get git treeish from svn rev")
            # Check out the appropriate revision...
            if subprocess.call(['git', 'checkout', rev], cwd=self.local) != 0:
                raise VCSException("Git checkout failed")
        # Get rid of any uncontrolled files left behind...
        if subprocess.call(['git', 'clean', '-dffx'], cwd=self.local) != 0:
            raise VCSException("Git clean failed")

class vcs_svn(vcs):

    def repotype(self):
        return 'svn'

    def userargs(self):
        if self.username is None:
            return ['--non-interactive']
        return ['--username', self.username, 
                '--password', self.password,
                '--non-interactive']

    def gotorevisionx(self, rev):
        if not os.path.exists(self.local):
            if subprocess.call(['svn', 'checkout', self.remote, self.local] +
                    self.userargs()) != 0:
                raise VCSException("Svn checkout failed")
        else:
            for svncommand in (
                    'svn revert -R .',
                    r"svn status | awk '/\?/ {print $2}' | xargs rm -rf"):
                if subprocess.call(svncommand, cwd=self.local,
                        shell=True) != 0:
                    raise VCSException("Svn reset failed")
            if not self.refreshed:
                if subprocess.call(['svn', 'update'] +
                        self.userargs(), cwd=self.local) != 0:
                    raise VCSException("Svn update failed")
                self.refreshed = True
        if rev:
            revargs = ['-r', rev]
            if subprocess.call(['svn', 'update', '--force'] + revargs +
                    self.userargs(), cwd=self.local) != 0:
                raise VCSException("Svn update failed")


class vcs_hg(vcs):

    def repotype(self):
        return 'hg'

    def gotorevisionx(self, rev):
        if not os.path.exists(self.local):
            if subprocess.call(['hg', 'clone', self.remote, self.local]) !=0:
                raise VCSException("Hg clone failed")
        else:
            if subprocess.call('hg status -u | xargs rm -rf',
                    cwd=self.local, shell=True) != 0:
                raise VCSException("Hg clean failed")
            if not self.refreshed:
                if subprocess.call(['hg', 'pull'],
                        cwd=self.local) != 0:
                    raise VCSException("Hg pull failed")
                self.refreshed = True
        if rev:
            revargs = [rev]
            if subprocess.call(['hg', 'checkout', '-C'] + revargs,
                    cwd=self.local) != 0:
                raise VCSException("Hg checkout failed")


class vcs_bzr(vcs):

    def repotype(self):
        return 'bzr'

    def gotorevisionx(self, rev):
        if not os.path.exists(self.local):
            if subprocess.call(['bzr', 'branch', self.remote, self.local]) != 0:
                raise VCSException("Bzr branch failed")
        else:
            if subprocess.call(['bzr', 'clean-tree', '--force',
                    '--unknown', '--ignored'], cwd=self.local) != 0:
                raise VCSException("Bzr revert failed")
            if not self.refreshed:
                if subprocess.call(['bzr', 'pull'],
                        cwd=self.local) != 0:
                    raise VCSException("Bzr update failed")
                self.refreshed = True
        if rev:
            revargs = ['-r', rev]
            if subprocess.call(['bzr', 'revert'] + revargs,
                    cwd=self.local) != 0:
                raise VCSException("Bzr revert failed")

class vcs_srclib(vcs):

    def repotype(self):
        return 'srclib'

    def gotorevisionx(self, rev):

        # Yuk...
        extlib_dir = 'build/extlib'

        if os.path.exists(self.local):
            shutil.rmtree(self.local)

        if self.remote.find(':') != -1:
            srclib, path = self.remote.split(':')
        else:
            srclib = self.remote
            path = None
        libdir = getsrclib(srclib + '@' + rev, extlib_dir, self.sdk_path)
        self.srclib = (srclib, libdir)
        if path:
            libdir = os.path.join(libdir, path)
        shutil.copytree(libdir, self.local)
        return self.local


# Get the type expected for a given metadata field.
def metafieldtype(name):
    if name == 'Description':
        return 'multiline'
    if name == 'Requires Root':
        return 'flag'
    if name == 'Build Version':
        return 'build'
    if name == 'Use Built':
        return 'obsolete'
    return 'string'


# Parse metadata for a single application.
#
#  'metafile' - the filename to read. The package id for the application comes
#               from this filename. Pass None to get a blank entry.
#
# Returns a dictionary containing all the details of the application. There are
# two major kinds of information in the dictionary. Keys beginning with capital
# letters correspond directory to identically named keys in the metadata file.
# Keys beginning with lower case letters are generated in one way or another,
# and are not found verbatim in the metadata.
#
# Known keys not originating from the metadata are:
#
#  'id'               - the application's package ID
#  'builds'           - a list of dictionaries containing build information
#                       for each defined build
#  'comments'         - a list of comments from the metadata file. Each is
#                       a tuple of the form (field, comment) where field is
#                       the name of the field it preceded in the metadata
#                       file. Where field is None, the comment goes at the
#                       end of the file. Alternatively, 'build:version' is
#                       for a comment before a particular build version.
#  'descriptionlines' - original lines of description as formatted in the
#                       metadata file.
#
def parse_metadata(metafile, **kw):

    def parse_buildline(lines):
        value = "".join(lines)
        parts = [p.replace("\\,", ",")
                 for p in re.split(r"(?<!\\),", value)]
        if len(parts) < 3:
            raise MetaDataException("Invalid build format: " + value + " in " + metafile.name)
        thisbuild = {}
        thisbuild['origlines'] = lines
        thisbuild['version'] = parts[0]
        thisbuild['vercode'] = parts[1]
        thisbuild['commit'] = parts[2]
        for p in parts[3:]:
            pk, pv = p.split('=', 1)
            thisbuild[pk] = pv
        return thisbuild

    def add_comments(key):
        for comment in curcomments:
            thisinfo['comments'].append((key, comment))
        del curcomments[:]

    thisinfo = {}
    if metafile:
        if not isinstance(metafile, file):
            metafile = open(metafile, "r")
        thisinfo['id'] = metafile.name[9:-4]
        if kw.get("verbose", False):
            print "Reading metadata for " + thisinfo['id']
    else:
        thisinfo['id'] = None

    # Defaults for fields that come from metadata...
    thisinfo['Name'] = None
    thisinfo['Category'] = 'None'
    thisinfo['Description'] = []
    thisinfo['Summary'] = ''
    thisinfo['License'] = 'Unknown'
    thisinfo['Web Site'] = ''
    thisinfo['Source Code'] = ''
    thisinfo['Issue Tracker'] = ''
    thisinfo['Donate'] = None
    thisinfo['FlattrID'] = None
    thisinfo['Bitcoin'] = None
    thisinfo['Disabled'] = None
    thisinfo['AntiFeatures'] = None
    thisinfo['Update Check Mode'] = 'Market'
    thisinfo['Auto Update Mode'] = 'None'
    thisinfo['Current Version'] = ''
    thisinfo['Current Version Code'] = '0'
    thisinfo['Repo Type'] = ''
    thisinfo['Repo'] = ''
    thisinfo['Requires Root'] = False

    # General defaults...
    thisinfo['builds'] = []
    thisinfo['comments'] = []

    if metafile is None:
        return thisinfo

    mode = 0
    buildlines = []
    curcomments = []

    for line in metafile:
        line = line.rstrip('\r\n')
        if mode == 0:
            if len(line) == 0:
                continue
            if line.startswith("#"):
                curcomments.append(line)
                continue
            index = line.find(':')
            if index == -1:
                raise MetaDataException("Invalid metadata in " + metafile.name + " at: " + line)
            field = line[:index]
            value = line[index+1:]

            # Translate obsolete fields...
            if field == 'Market Version':
                field = 'Current Version'
            if field == 'Market Version Code':
                field = 'Current Version Code'

            fieldtype = metafieldtype(field)
            if fieldtype != 'build':
                add_comments(field)
            if fieldtype == 'multiline':
                mode = 1
                thisinfo[field] = []
                if len(value) > 0:
                    raise MetaDataException("Unexpected text on same line as " + field + " in " + metafile.name)
            elif fieldtype == 'string':
                thisinfo[field] = value
            elif fieldtype == 'flag':
                if value == 'Yes':
                    thisinfo[field] = True
                elif value == 'No':
                    thisinfo[field] = False
                else:
                    raise MetaDataException("Expected Yes or No for " + field + " in " + metafile.name)
            elif fieldtype == 'build':
                if value.endswith("\\"):
                    mode = 2
                    buildlines = [value[:-1]]
                else:
                    thisinfo['builds'].append(parse_buildline([value]))
                    add_comments('build:' + thisinfo['builds'][-1]['version'])
            elif fieldtype == 'obsolete':
                pass        # Just throw it away!
            else:
                raise MetaDataException("Unrecognised field type for " + field + " in " + metafile.name)
        elif mode == 1:     # Multiline field
            if line == '.':
                mode = 0
            else:
                thisinfo[field].append(line)
        elif mode == 2:     # Line continuation mode in Build Version
            if line.endswith("\\"):
                buildlines.append(line[:-1])
            else:
                buildlines.append(line)
                thisinfo['builds'].append(
                    parse_buildline(buildlines))
                add_comments('build:' + thisinfo['builds'][-1]['version'])
                mode = 0
    add_comments(None)

    # Mode at end of file should always be 0...
    if mode == 1:
        raise MetaDataException(field + " not terminated in " + metafile.name)
    elif mode == 2:
        raise MetaDataException("Unterminated continuation in " + metafile.name)

    if len(thisinfo['Description']) == 0:
        thisinfo['Description'].append('No description available')

    # Ensure all AntiFeatures are recognised...
    if thisinfo['AntiFeatures']:
        parts = thisinfo['AntiFeatures'].split(",")
        for part in parts:
            if (part != "Ads" and
                part != "Tracking" and
                part != "NonFreeNet" and
                part != "NonFreeDep" and
                part != "NonFreeAdd"):
                raise MetaDataException("Unrecognised antifeature '" + part + "' in " \
                            + metafile.name)

    return thisinfo

# Write a metadata file.
#
# 'dest'    - The path to the output file
# 'app'     - The app data
def write_metadata(dest, app):

    def writecomments(key):
        for pf, comment in app['comments']:
            if pf == key:
                mf.write(comment + '\n')

    def writefield(field, value=None):
        writecomments(field)
        if value is None:
            value = app[field]
        mf.write(field + ':' + value + '\n')

    mf = open(dest, 'w')
    if app['Disabled']:
        writefield('Disabled')
    if app['AntiFeatures']:
        writefield('AntiFeatures')
    writefield('Category')
    writefield('License')
    writefield('Web Site')
    writefield('Source Code')
    writefield('Issue Tracker')
    if app['Donate']:
        writefield('Donate')
    if app['FlattrID']:
        writefield('FlattrID')
    if app['Bitcoin']:
        writefield('Bitcoin')
    mf.write('\n')
    if app['Name']:
        writefield('Name')
    writefield('Summary')
    writefield('Description', '')
    for line in app['Description']:
        mf.write(line + '\n')
    mf.write('.\n')
    mf.write('\n')
    if app['Requires Root']:
        writefield('Requires Root', 'Yes')
        mf.write('\n')
    if len(app['Repo Type']) > 0:
        writefield('Repo Type')
        writefield('Repo')
        mf.write('\n')
    for build in app['builds']:
        writecomments('build:' + build['version'])
        mf.write('Build Version:')
        if build.has_key('origlines'):
            # Keeping the original formatting if we loaded it from a file...
            mf.write('\\\n'.join(build['origlines']) + '\n')
        else:
            mf.write(build['version'] + ',' + build['vercode'] + ',' + 
                    build['commit'])
            for key,value in build.iteritems():
                if key not in ['version', 'vercode', 'commit']:
                    mf.write(',' + key + '=' + value)
            mf.write('\n')
    if len(app['builds']) > 0:
        mf.write('\n')
    writefield('Auto Update Mode')
    writefield('Update Check Mode')
    if len(app['Current Version']) > 0:
        writefield('Current Version')
        writefield('Current Version Code')
    mf.write('\n')
    writecomments(None)
    mf.close()


# Read all metadata. Returns a list of 'app' objects (which are dictionaries as
# returned by the parse_metadata function.
def read_metadata(verbose=False, xref=True):
    apps = []
    for metafile in sorted(glob.glob(os.path.join('metadata', '*.txt'))):
        if verbose:
            print "Reading " + metafile
        apps.append(parse_metadata(metafile, verbose=verbose))

    if xref:
        # Parse all descriptions at load time, just to ensure cross-referencing
        # errors are caught early rather than when they hit the build server.
        def linkres(link):
            for app in apps:
                if app['id'] == link:
                    return ("fdroid.app:" + link, "Dummy name - don't know yet")
            raise MetaDataException("Cannot resolve app id " + link)
        for app in apps:
            try:
                description_html(app['Description'], linkres)
            except Exception, e:
                raise MetaDataException("Problem with description of " + app['id'] +
                        " - " + str(e))

    return apps

# Formatter for descriptions. Create an instance, and call parseline() with
# each line of the description source from the metadata. At the end, call
# end() and then text_plain, text_wiki and text_html will contain the result.
class DescriptionFormatter:
    stNONE = 0
    stPARA = 1
    stUL = 2
    stOL = 3
    bold = False
    ital = False
    state = stNONE
    text_plain = ''
    text_wiki = ''
    text_html = ''
    linkResolver = None
    def __init__(self, linkres):
        self.linkResolver = linkres
    def endcur(self, notstates=None):
        if notstates and self.state in notstates:
            return
        if self.state == self.stPARA:
            self.endpara()
        elif self.state == self.stUL:
            self.endul()
        elif self.state == self.stOL:
            self.endol()
    def endpara(self):
        self.text_plain += '\n'
        self.text_html += '</p>'
        self.state = self.stNONE
    def endul(self):
        self.text_html += '</ul>'
        self.state = self.stNONE
    def endol(self):
        self.text_html += '</ol>'
        self.state = self.stNONE

    def formatted(self, txt, html):
        formatted = ''
        if html:
            txt = cgi.escape(txt)
        while True:
            index = txt.find("''")
            if index == -1:
                return formatted + txt
            formatted += txt[:index]
            txt = txt[index:]
            if txt.startswith("'''"):
                if html:
                    if self.bold:
                        formatted += '</b>'
                    else:
                        formatted += '<b>'
                self.bold = not self.bold
                txt = txt[3:]
            else:
                if html:
                    if self.ital:
                        formatted += '</i>'
                    else:
                        formatted += '<i>'
                self.ital = not self.ital
                txt = txt[2:]


    def linkify(self, txt):
        linkified_plain = ''
        linkified_html = ''
        while True:
            index = txt.find("[")
            if index == -1:
                return (linkified_plain + self.formatted(txt, False), linkified_html + self.formatted(txt, True))
            linkified_plain += self.formatted(txt[:index], False)
            linkified_html += self.formatted(txt[:index], True)
            txt = txt[index:]
            if txt.startswith("[["):
                index = txt.find("]]")
                if index == -1:
                    raise MetaDataException("Unterminated ]]")
                url = txt[2:index]
                if self.linkResolver:
                    url, urltext = self.linkResolver(url)
                else:
                    urltext = url
                linkified_html += '<a href="' + url + '">' + cgi.escape(urltext) + '</a>'
                linkified_plain += urltext
                txt = txt[index+2:]
            else:
                index = txt.find("]")
                if index == -1:
                    raise MetaDataException("Unterminated ]")
                url = txt[1:index]
                index2 = url.find(' ')
                if index2 == -1:
                    urltxt = url
                else:
                    urltxt = url[index2 + 1:]
                    url = url[:index2]
                linkified_html += '<a href="' + url + '">' + cgi.escape(urltxt) + '</a>'
                linkified_plain += urltxt
                if urltxt != url:
                    linkified_plain += ' (' + url + ')'
                txt = txt[index+1:]

    def addtext(self, txt):
        p, h = self.linkify(txt)
        self.text_plain += p
        self.text_html += h

    def parseline(self, line):
        self.text_wiki += line + '\n'
        if len(line) == 0:
            self.endcur()
        elif line.startswith('*'):
            self.endcur([self.stUL])
            if self.state != self.stUL:
                self.text_html += '<ul>'
                self.state = self.stUL
            self.text_html += '<li>'
            self.text_plain += '*'
            self.addtext(line[1:])
            self.text_html += '</li>'
        elif line.startswith('#'):
            self.endcur([self.stOL])
            if self.state != self.stOL:
                self.text_html += '<ol>'
                self.state = self.stOL
            self.text_html += '<li>'
            self.text_plain += '*' #TODO: lazy - put the numbers in!
            self.addtext(line[1:])
            self.text_html += '</li>'
        else:
            self.endcur([self.stPARA])
            if self.state == self.stNONE:
                self.text_html += '<p>'
                self.state = self.stPARA
            elif self.state == self.stPARA:
                self.text_html += ' '
                self.text_plain += ' '
            self.addtext(line)

    def end(self):
        self.endcur()

# Parse multiple lines of description as written in a metadata file, returning
# a single string in plain text format.
def description_plain(lines, linkres):
    ps = DescriptionFormatter(linkres)
    for line in lines:
        ps.parseline(line)
    ps.end()
    return ps.text_plain

# Parse multiple lines of description as written in a metadata file, returning
# a single string in wiki format.
def description_wiki(lines):
    ps = DescriptionFormatter(None)
    for line in lines:
        ps.parseline(line)
    ps.end()
    return ps.text_wiki

# Parse multiple lines of description as written in a metadata file, returning
# a single string in HTML format.
def description_html(lines,linkres):
    ps = DescriptionFormatter(linkres)
    for line in lines:
        ps.parseline(line)
    ps.end()
    return ps.text_html



# Extract some information from the AndroidManifest.xml at the given path.
# Returns (version, vercode, package), any or all of which might be None.
# All values returned are strings.
def parse_androidmanifest(manifest):

    vcsearch = re.compile(r'.*android:versionCode="([^"]+)".*').search
    vnsearch = re.compile(r'.*android:versionName="([^"]+)".*').search
    psearch = re.compile(r'.*package="([^"]+)".*').search
    version = None
    vercode = None
    package = None
    for line in file(manifest):
        if not package:
            matches = psearch(line)
            if matches:
                package = matches.group(1)
        if not version:
            matches = vnsearch(line)
            if matches:
                version = matches.group(1)
        if not vercode:
            matches = vcsearch(line)
            if matches:
                vercode = matches.group(1)
    return (version, vercode, package)


class BuildException(Exception):
    def __init__(self, value, stdout = None, stderr = None):
        self.value = value
        self.stdout = stdout
        self.stderr = stderr

    def __str__(self):
        ret = repr(self.value)
        if self.stdout:
            ret = ret + "\n==== stdout begin ====\n" + str(self.stdout) + "\n==== stdout end ===="
        if self.stderr:
            ret = ret + "\n==== stderr begin ====\n" + str(self.stderr) + "\n==== stderr end ===="
        return ret

class VCSException(Exception):
    def __init__(self, value):
        self.value = value

    def __str__(self):
        return repr(self.value)

class MetaDataException(Exception):
    def __init__(self, value):
        self.value = value

    def __str__(self):
        return repr(self.value)


# Get the specified source library.
# Returns the path to it. Normally this is the path to be used when referencing
# it, which may be a subdirectory of the actual project. If you want the base
# directory of the project, pass 'basepath=True'.
# TODO: These are currently just hard-coded in this method. It will be a
# metadata-driven system eventually, but not yet.
def getsrclib(spec, extlib_dir, sdk_path, basepath=False):

    name, ref = spec.split('@')

    if name == 'GreenDroid':
        sdir = os.path.join(extlib_dir, 'GreenDroid')
        vcs = getvcs('git',
            'https://github.com/cyrilmottier/GreenDroid.git', sdir, sdk_path)
        vcs.gotorevision(ref)
        return os.path.join(sdir, 'GreenDroid')

    if name == 'Dropbear':
        sdir = os.path.join(extlib_dir, 'Dropbear')
        vcs = getvcs('git',
            'https://github.com/CyanogenMod/android_external_dropbear.git', sdir, sdk_path)
        vcs.gotorevision(ref)
        return sdir

    if name == 'ActionBarSherlock':
        sdir = os.path.join(extlib_dir, 'ActionBarSherlock')
        vcs = getvcs('git',
            'https://github.com/JakeWharton/ActionBarSherlock.git', sdir, sdk_path)
        vcs.gotorevision(ref)
        libdir = os.path.join(sdir, 'library')
        if subprocess.call([os.path.join(sdk_path, 'tools', 'android'),
            'update', 'project', '-p',
            libdir]) != 0:
            raise BuildException('Error updating ActionBarSherlock project')
        if basepath:
            return sdir
        return libdir

    if name == 'Amazing-ListView':
        sdir = os.path.join(extlib_dir, 'Amazing-ListView')
        vcs = getvcs('git-svn',
	    'http://android-amazing-listview.googlecode.com/svn/trunk', sdir, sdk_path)
        vcs.gotorevision(ref)
        libdir = os.path.join(sdir, 'AmazingListView')
        if subprocess.call([os.path.join(sdk_path, 'tools', 'android'),
            'update', 'project', '-p',
            libdir]) != 0:
            raise BuildException('Error updating Amazing-ListView project')
        if basepath:
            return sdir
        return libdir

    if name == 'ViewPagerIndicator':
        sdir = os.path.join(extlib_dir, 'ViewPagerIndicator')
        vcs = getvcs('git',
            'https://github.com/JakeWharton/Android-ViewPagerIndicator.git', sdir, sdk_path)
        vcs.gotorevision(ref)
        libdir = os.path.join(sdir, 'library')
        if subprocess.call([os.path.join(sdk_path, 'tools', 'android'),
            'update', 'project', '-p',
            libdir]) != 0:
            raise BuildException('Error updating Android-ViewPagerIndicator project')
        if basepath:
            return sdir
        return libdir

    if name == 'UITableView':
        sdir = os.path.join(extlib_dir, 'UITableView')
        vcs = getvcs('git',
            'https://github.com/thiagolocatelli/android-uitableview.git', sdir, sdk_path)
        vcs.gotorevision(ref)
        libdir = os.path.join(sdir, 'android-uitableview')
        if subprocess.call([os.path.join(sdk_path, 'tools', 'android'),
            'update', 'project', '-p',
            libdir]) != 0:
            raise BuildException('Error updating UITableView project')
        if basepath:
            return sdir
        return libdir

    if name == 'ViewPagerTabs':
        sdir = os.path.join(extlib_dir, 'ViewPagerTabs')
        vcs = getvcs('git',
            'https://github.com/astuetz/android-viewpagertabs.git', sdir, sdk_path)
        vcs.gotorevision(ref)
        pp = open(os.path.join(sdir, 'project.properties'), 'w')
        pp.write('android.library=true\n')
        pp.write('target=android-15\n')
        pp.close()
        if subprocess.call([os.path.join(sdk_path, 'tools', 'android'),
            'update', 'project', '-p',
            sdir]) != 0:
            raise BuildException('Error updating ViewPagerTabs project')
        return sdir

    if name == 'ActionBar':
        sdir = os.path.join(extlib_dir, 'ActionBar')
        vcs = getvcs('git',
            'https://github.com/johannilsson/android-actionbar.git', sdir, sdk_path)
        vcs.gotorevision(ref)
        libdir = os.path.join(sdir, 'actionbar')
        if subprocess.call([os.path.join(sdk_path, 'tools', 'android'),
            'update', 'project', '-p',
            libdir]) != 0:
            raise BuildException('Error updating ActionBar project')
        if basepath:
            return sdir
        return libdir

    if name == 'ActionBarNW':
        sdir = os.path.join(extlib_dir, 'ActionBarNW')
        vcs = getvcs('git',
            'https://github.com/NightWhistler/android-actionbar.git', sdir, sdk_path)
        vcs.gotorevision(ref)
        libdir = os.path.join(sdir, 'actionbar')
        if subprocess.call([os.path.join(sdk_path, 'tools', 'android'),
            'update', 'project', '-p',
            libdir]) != 0:
            raise BuildException('Error updating ActionBarNW project')
        if basepath:
            return sdir
        return libdir

    if name == 'FacebookSDK':
        sdir = os.path.join(extlib_dir, 'FacebookSDK')
        vcs = getvcs('git',
                'git://github.com/facebook/facebook-android-sdk.git', sdir, sdk_path)
        vcs.gotorevision(ref)
        libdir = os.path.join(sdir, 'facebook')
        if subprocess.call([os.path.join(sdk_path, 'tools', 'android'),
            'update', 'project', '-p',
            libdir]) != 0:
            raise BuildException('Error updating FacebookSDK project')
        if basepath:
            return sdir
        return libdir

    if name == 'OI':
        sdir = os.path.join(extlib_dir, 'OI')
        vcs = getvcs('git-svn',
                'http://openintents.googlecode.com/svn/trunk/', sdir, sdk_path)
        vcs.gotorevision(ref)
        return sdir

    if name == 'JOpenDocument':
        sdir = os.path.join(extlib_dir, 'JOpenDocument')
        vcs = getvcs('git',
                'https://github.com/andiwand/JOpenDocument.git', sdir, sdk_path)
        vcs.gotorevision(ref)
        shutil.rmtree(os.path.join(sdir, 'bin'))
        return sdir

    if name == 'BitcoinJWallet':
        sdir = os.path.join(extlib_dir, 'BitcoinJWallet')
        vcs = getvcs('git',
                'https://code.google.com/r/andreasschildbach-bitcoinj/', sdir, sdk_path)
        vcs.gotorevision(ref)
        return sdir

    if name == 'Color-Picker':
        sdir = os.path.join(extlib_dir, 'Color-Picker')
        vcs = getvcs('git',
            'https://github.com/brk3/android-color-picker.git', sdir, sdk_path)
        vcs.gotorevision(ref)
        if subprocess.call([os.path.join(sdk_path, 'tools', 'android'),
            'update', 'project', '-p',
            sdir]) != 0:
            raise BuildException('Error updating Color-Picker project')
        return sdir

    if name == 'Processing-Multitouch':
        sdir = os.path.join(extlib_dir, 'Processing-Multitouch')
        vcs = getvcs('git',
	    'https://github.com/rjmarsan/AndroidProcessingMultitouch.git', sdir, sdk_path)
        vcs.gotorevision(ref)
        if subprocess.call([os.path.join(sdk_path, 'tools', 'android'),
            'update', 'project', '-p',
            sdir]) != 0:
            raise BuildException('Error updating Multitouch project')
        return sdir

    if name == 'NewQuickAction3D':
        sdir = os.path.join(extlib_dir, 'NewQuickAction3D')
        vcs = getvcs('git',
	    'https://github.com/alt236/NewQuickAction3D.git', sdir, sdk_path)
        vcs.gotorevision(ref)
        if subprocess.call([os.path.join(sdk_path, 'tools', 'android'),
            'update', 'project', '-p',
            sdir]) != 0:
            raise BuildException('Error updating NewQuickAction3D project')
        return sdir

    if name == 'AnySoftKeyboard-API':
        sdir = os.path.join(extlib_dir, 'AnySoftKeyboard-API')
        vcs = getvcs('git',
            'https://github.com/AnySoftKeyboard/AnySoftKeyboard-API.git', sdir, sdk_path)
        vcs.gotorevision(ref)
        if subprocess.call([os.path.join(sdk_path, 'tools', 'android'),
            'update', 'project', '-p',
            sdir]) != 0:
            raise BuildException('Error updating AnySoftKeyboard-API project')
        return sdir

    if name == 'File-Picker':
        sdir = os.path.join(extlib_dir, 'File-Picker')
        vcs = getvcs('hg',
	    'https://code.google.com/p/android-file-picker/', sdir, sdk_path)
        vcs.gotorevision(ref)
        if subprocess.call([os.path.join(sdk_path, 'tools', 'android'),
            'update', 'project', '-p',
            sdir]) != 0:
            raise BuildException('Error updating File-Picker project')
        return sdir

    if name == 'EmulatorView':
        sdir = os.path.join(extlib_dir, 'EmulatorView')
        vcs = getvcs('git',
            'https://github.com/jackpal/Android-Terminal-Emulator.git', sdir, sdk_path)
        vcs.gotorevision(ref)
        libdir = os.path.join(sdir, 'libraries', 'emulatorview')
        if subprocess.call([os.path.join(sdk_path, 'tools', 'android'),
            'update', 'project', '-p',
            libdir]) != 0:
            raise BuildException('Error updating EmulatorView project')
        if basepath:
            return sdir
        return libdir

    #Leave the native code as a blob; submodules required for that
    if name == 'Libpd':
        sdir = os.path.join(extlib_dir, 'Libpd')
        vcs = getvcs('git',
	    'https://github.com/libpd/pd-for-android.git', sdir, sdk_path)
        vcs.gotorevision(ref)
        libdir = os.path.join(sdir, 'PdCore')
        if subprocess.call([os.path.join(sdk_path, 'tools', 'android'),
            'update', 'project', '-p',
            libdir]) != 0:
            raise BuildException('LibPd project')
        if basepath:
            return sdir
        return libdir

    if name == 'Tree-View-List':
        sdir = os.path.join(extlib_dir, 'Tree-View-List')
        vcs = getvcs('hg',
	    'https://code.google.com/p/tree-view-list-android/', sdir, sdk_path)
        vcs.gotorevision(ref)
        if subprocess.call([os.path.join(sdk_path, 'tools', 'android'),
            'update', 'project', '-p',
            sdir]) != 0:
            raise BuildException('Error updating Tree-List-View project')
        return sdir

    if name == 'PrayTimes':
        sdir = os.path.join(extlib_dir, 'PrayTimes')
        vcs = getvcs('git',
	    'https://github.com/ebraminio/PrayTimes.git', sdir, sdk_path)
        vcs.gotorevision(ref)
        return sdir

    if name == 'HoloEverywhere':
        sdir = os.path.join(extlib_dir, 'HoloEverywhere')
        vcs = getvcs('git',
	    'https://github.com/ChristopheVersieux/HoloEverywhere.git', sdir, sdk_path)
        vcs.gotorevision(ref)
        libdir = os.path.join(sdir, 'library')
        if subprocess.call([os.path.join(sdk_path, 'tools', 'android'),
            'update', 'project', '-p',
            libdir]) != 0:
            raise BuildException('Error updating HoloEverywhere project')
        if basepath:
            return sdir
        return libdir

    if name == 'PullToRefresh':
        sdir = os.path.join(extlib_dir, 'PullToRefresh')
        vcs = getvcs('git',
	    'https://github.com/chrisbanes/Android-PullToRefresh.git', sdir, sdk_path)
        vcs.gotorevision(ref)
        return sdir

    if name == 'TessTwo':
        sdir = os.path.join(extlib_dir, 'TessTwo')
        vcs = getvcs('git',
	    'https://github.com/rmtheis/tess-two.git', sdir, sdk_path)
        vcs.gotorevision(ref)
        libdir = os.path.join(sdir, 'tess-two')
        if subprocess.call([os.path.join(sdk_path, 'tools', 'android'),
            'update', 'project', '-p',
            libdir]) != 0:
            raise BuildException('Error updating TessTwo project')
        if basepath:
            return sdir
        return libdir

    if name == 'TwidereExtension':
        sdir = os.path.join(extlib_dir, 'TwidereExtension')
        vcs = getvcs('git',
	    'https://github.com/mariotaku/twidere-extension-library.git', sdir, sdk_path)
        vcs.gotorevision(ref)
        return sdir

    if name == 'EncfsJava':
        sdir = os.path.join(extlib_dir, 'EncfsJava')
        vcs = getvcs('git',
	    'https://github.com/mrpdaemon/encfs-java.git', sdir, sdk_path)
        vcs.gotorevision(ref)
        return sdir

    if name == 'FinfAgent':
        sdir = os.path.join(extlib_dir, 'FinfAgent')
        vcs = getvcs('git',
	    'https://github.com/uniqdom/FinfAgent.git', sdir, sdk_path)
        vcs.gotorevision(ref)
        if subprocess.call([os.path.join(sdk_path, 'tools', 'android'),
            'update', 'project', '-p',
            sdir]) != 0:
            raise BuildException('Error updating FinfAgent project')
        return sdir

    if name == 'MobAdMob':
        sdir = os.path.join(extlib_dir, 'MobAdMob')
        vcs = getvcs('git',
	    'https://github.com/mar-v-in/MobAdMob.git', sdir, sdk_path)
        vcs.gotorevision(ref)
        libdir = os.path.join(sdir, 'MobAdMob')
        pp = open(os.path.join(libdir, 'project.properties'), 'w')
        pp.write('android.library=true\n')
        pp.write('target=android-16\n')
        pp.close()
        if subprocess.call([os.path.join(sdk_path, 'tools', 'android'),
            'update', 'project', '-p',
            libdir]) != 0:
            raise BuildException('Error updating MobAdMob project')
        if basepath:
            return sdir
        return libdir

    if name == 'WebSMSAPI':
        sdir = os.path.join(extlib_dir, 'WebSMSAPI')
        vcs = getvcs('git',
	    'https://github.com/felixb/websms-api.git', sdir, sdk_path)
        vcs.gotorevision(ref)
        if subprocess.call([os.path.join(sdk_path, 'tools', 'android'),
            'update', 'project', '-p',
            sdir]) != 0:
            raise BuildException('Error updating WebSMSAPI project')
        shutil.rmtree(os.path.join(sdir, 'test'))
        return sdir

    if name == 'ub0rlib':
        sdir = os.path.join(extlib_dir, 'ub0rlib')
        vcs = getvcs('git',
	    'https://github.com/felixb/ub0rlib.git', sdir, sdk_path)
        vcs.gotorevision(ref)
        if subprocess.call([os.path.join(sdk_path, 'tools', 'android'),
            'update', 'project', '-p',
            sdir]) != 0:
            raise BuildException('Error updating ub0rlib project')
        return sdir

    if name == 'JustPlayerPluginsAdView':
        sdir = os.path.join(extlib_dir, 'JustPlayerPluginsAdView')
        vcs = getvcs('git',
	    'https://bitbucket.org/yokmama/just-player-plugins.git', sdir, sdk_path)
        vcs.gotorevision(ref)
        libdir = os.path.join(sdir, 'AdView')
        if subprocess.call([os.path.join(sdk_path, 'tools', 'android'),
            'update', 'project', '-p',
            libdir]) != 0:
            raise BuildException('Error updating JustPlayerPluginsAdview project')
        if basepath:
            return sdir
        return libdir

    if name == 'NoAnalytics':
        sdir = os.path.join(extlib_dir, 'NoAnalytics')
        vcs = getvcs('git',
	    'https://github.com/mar-v-in/NoAnalytics.git', sdir, sdk_path)
        vcs.gotorevision(ref)
        libdir = os.path.join(sdir, 'NoAnalytics')
        pp = open(os.path.join(libdir, 'project.properties'), 'w')
        pp.write('android.library=true\n')
        pp.write('target=android-16\n')
        pp.close()
        if subprocess.call([os.path.join(sdk_path, 'tools', 'android'),
            'update', 'project', '-p',
            libdir]) != 0:
            raise BuildException('Error updating NoAnalytics project')
        if basepath:
            return sdir
        return libdir

    if name == 'TintAddon':
	sdir = os.path.join(extlib_dir, 'TintAddon')
        vcs = getvcs('git',
	    'https://github.com/Anasthase/TintBrowserAddonFrameworkLibrary.git', sdir, sdk_path)
        vcs.gotorevision(ref)
        if subprocess.call([os.path.join(sdk_path, 'tools', 'android'),
            'update', 'project', '-p',
            sdir]) != 0:
            raise BuildException('Error updating TintAddon project')
        return sdir

    if name == 'EyesFree':
        sdir = os.path.join(extlib_dir, 'EyesFree')
        vcs = getvcs('git-svn',
	    'http://eyes-free.googlecode.com/svn/trunk', sdir, sdk_path)
        vcs.gotorevision(ref)
        return sdir

    if name == 'SL4A':
        sdir = os.path.join(extlib_dir, 'SL4A')
        vcs = getvcs('hg',
	    'https://code.google.com/p/android-scripting', sdir, sdk_path)
        vcs.gotorevision(ref)
        return sdir

    if name == 'GNUPG':
        sdir = os.path.join(extlib_dir, 'GNUPG')
        vcs = getvcs('git',
	    'https://github.com/guardianproject/gnupg-for-android.git', sdir, sdk_path)
        vcs.gotorevision(ref)
        return sdir

    if name == 'IOCipher':
        sdir = os.path.join(extlib_dir, 'IOCipher')
        vcs = getvcs('git',
	    'https://github.com/guardianproject/IOCipher.git', sdir, sdk_path)
        vcs.gotorevision(ref)
        return sdir

    if name == 'FFMPEG-Java':
        sdir = os.path.join(extlib_dir, 'FFMPEG-Java')
        vcs = getvcs('git',
	    'https://github.com/guardianproject/android-ffmpeg-java.git', sdir, sdk_path)
        vcs.gotorevision(ref)
        return sdir

    if name == 'Slider':
        sdir = os.path.join(extlib_dir, 'Slider')
        vcs = getvcs('git',
	    'https://github.com/Xlythe/Slider', sdir, sdk_path)
        vcs.gotorevision(ref)
        if subprocess.call([os.path.join(sdk_path, 'tools', 'android'),
            'update', 'project', '-p',
            sdir]) != 0:
            raise BuildException('Error updating Slider project')
        return sdir

    if name == 'NumberPicker':
        sdir = os.path.join(extlib_dir, 'NumberPicker')
        vcs = getvcs('git',
	    'https://github.com/thibault/NumberPickerWidget.git', sdir, sdk_path)
        vcs.gotorevision(ref)
        return sdir

    if name == 'RootCommands':
        sdir = os.path.join(extlib_dir, 'RootCommands')
        vcs = getvcs('git',
	    'https://github.com/dschuermann/root-commands.git', sdir, sdk_path)
        vcs.gotorevision(ref)
        libdir = os.path.join(sdir, 'RootCommands Library')
        if subprocess.call([os.path.join(sdk_path, 'tools', 'android'),
            'update', 'project', '-p',
            libdir]) != 0:
            raise BuildException('Error updating RootCommands project')
        if basepath:
            return sdir
        return libdir

    if name == 'LibPageKite':
        sdir = os.path.join(extlib_dir, 'LibPageKite')
        vcs = getvcs('git',
	    'https://github.com/pagekite/libpagekite.git', sdir, sdk_path)
        vcs.gotorevision(ref)
        return sdir

    if name == 'OpenSSL-GP':
        sdir = os.path.join(extlib_dir, 'OpenSSL-GP')
        vcs = getvcs('git',
	    'https://github.com/guardianproject/openssl-android.git', sdir, sdk_path)
        vcs.gotorevision(ref)
        return sdir

    if name == 'NumberPicker-SimonVT':
        sdir = os.path.join(extlib_dir, 'NumberPicker-SimonVT')
        vcs = getvcs('git',
	    'https://github.com/SimonVT/android-numberpicker.git', sdir, sdk_path)
        vcs.gotorevision(ref)
        libdir = os.path.join(sdir, 'library')
        if subprocess.call([os.path.join(sdk_path, 'tools', 'android'),
            'update', 'project', '-p',
            libdir]) != 0:
            raise BuildException('Error updating NumberPicker-SimonVT project')
        if basepath:
            return sdir
        return libdir

    if name == 'ComicViewer':
        sdir = os.path.join(extlib_dir, 'ComicViewer')
        vcs = getvcs('git',
	    'https://github.com/tcoxon/ComicViewer.git', sdir, sdk_path)
        vcs.gotorevision(ref)
        if subprocess.call([os.path.join(sdk_path, 'tools', 'android'),
            'update', 'project', '-p',
            sdir]) != 0:
            raise BuildException('Error updating ComicViewer project')
        return sdir

    if name == 'GitHubAPI':
        sdir = os.path.join(extlib_dir, 'GitHubAPI')
        vcs = getvcs('git',
	    'git://git.eclipse.org/gitroot/egit/egit-github.git', sdir, sdk_path)
        vcs.gotorevision(ref)
        return sdir

    if name == 'Busybox':
        sdir = os.path.join(extlib_dir, 'Busybox')
        vcs = getvcs('git',
	    'git://busybox.net/busybox.git', sdir, sdk_path)
        vcs.gotorevision(ref)
        return sdir

    if name == 'BusyboxConfigs':
        sdir = os.path.join(extlib_dir, 'BusyboxConfigs')
        vcs = getvcs('git',
	    'https://github.com/tias/android-busybox-ndk.git', sdir, sdk_path)
        vcs.gotorevision(ref)
        return sdir

    if name == 'AppMsg':
        sdir = os.path.join(extlib_dir, 'AppMsg')
        vcs = getvcs('git',
	    'https://github.com/johnkil/Android-AppMsg.git', sdir, sdk_path)
        vcs.gotorevision(ref)
        libdir = os.path.join(sdir, 'library')
        if subprocess.call([os.path.join(sdk_path, 'tools', 'android'),
            'update', 'project', '-p',
            libdir]) != 0:
            raise BuildException('Error updating AppMsg project')
        if basepath:
            return sdir
        return libdir

    if name == 'BillingLibrary':
        sdir = os.path.join(extlib_dir, 'BillingLibrary')
        vcs = getvcs('git',
	    'https://github.com/robotmedia/AndroidBillingLibrary.git', sdir, sdk_path)
        vcs.gotorevision(ref)
        libdir = os.path.join(sdir, 'AndroidBillingLibrary')
        if subprocess.call([os.path.join(sdk_path, 'tools', 'android'),
            'update', 'project', '-p',
            libdir]) != 0:
            raise BuildException('Error updating BillingLibrary project')
        if basepath:
            return sdir
        return libdir

    if name == 'FilePicker':
        sdir = os.path.join(extlib_dir, 'FilePicker')
        vcs = getvcs('git',
	    'https://github.com/Filepicker/filepicker-android.git', sdir, sdk_path)
        vcs.gotorevision(ref)
        if subprocess.call([os.path.join(sdk_path, 'tools', 'android'),
            'update', 'project', '-p',
            sdir]) != 0:
            raise BuildException('Error updating AppMsg project')
        return sdir 

    if name == 'aFileChooser':
        sdir = os.path.join(extlib_dir, 'aFileChooser')
        vcs = getvcs('git',
	    'https://github.com/TomTasche/aFileChooser', sdir, sdk_path)
        vcs.gotorevision(ref)
        libdir = os.path.join(sdir, 'aFileChooser')
        if subprocess.call([os.path.join(sdk_path, 'tools', 'android'),
            'update', 'project', '-p',
            libdir]) != 0:
            raise BuildException('Error updating aFileChooser project')
        if basepath:
            return sdir
        return libdir

    if name == 'SlidingMenu':
        sdir = os.path.join(extlib_dir, 'SlidingMenu')
        vcs = getvcs('git',
	    'https://github.com/jfeinstein10/SlidingMenu', sdir, sdk_path)
        vcs.gotorevision(ref)
        libdir = os.path.join(sdir, 'library')
        if subprocess.call([os.path.join(sdk_path, 'tools', 'android'),
            'update', 'project', '-p',
            libdir]) != 0:
            raise BuildException('Error updating SlidingMenu project')
        if basepath:
            return sdir
        return libdir

    if name == 'K9Mail-XOAUTH':
        sdir = os.path.join(extlib_dir, 'K9Mail-XOAUTH')
        vcs = getvcs('git',
	    'https://github.com/jberkel/k9mail.git', sdir, sdk_path)
        vcs.gotorevision(ref)
        if subprocess.call([os.path.join(sdk_path, 'tools', 'android'),
            'update', 'project', '-p',
            sdir]) != 0:
            raise BuildException('Error updating KMail-XOAUTH project')
        return sdir

    if name == 'RootTools':
        sdir = os.path.join(extlib_dir, 'RootTools')
        vcs = getvcs('svn',
	    'http://roottools.googlecode.com/svn/trunk/Stable/RootTools-sdk3-generic', sdir, sdk_path)
        vcs.gotorevision(ref)
        pp = open(os.path.join(sdir, 'project.properties'), 'w')
        pp.write('android.library=true\n')
        pp.write('target=android-16\n')
        pp.close()
        if subprocess.call([os.path.join(sdk_path, 'tools', 'android'),
            'update', 'project', '-p', 
            sdir]) != 0:
            raise BuildException('Error updating RootTools project')
        os.remove(os.path.join(sdir, 'android.jar'))
        return sdir

    if name == 'OsmAnd-tools':
        sdir = os.path.join(extlib_dir, 'OsmAnd-tools')
        vcs = getvcs('git',
	    'https://github.com/osmandapp/OsmAnd-tools', sdir, sdk_path)
        vcs.gotorevision(ref)
        return sdir

    if name == 'OsmAnd-core':
        sdir = os.path.join(extlib_dir, 'OsmAnd-core')
        vcs = getvcs('git',
	    'https://github.com/osmandapp/OsmAnd-core', sdir, sdk_path)
        vcs.gotorevision(ref)
        return sdir

    if name == 'AndrozicLib':
        sdir = os.path.join(extlib_dir, 'AndrozicLib')
        vcs = getvcs('git',
	    'https://github.com/andreynovikov/androzic-library', sdir, sdk_path)
        vcs.gotorevision(ref)
        if subprocess.call([os.path.join(sdk_path, 'tools', 'android'),
            'update', 'project', '-p',
            sdir]) != 0:
            raise BuildException('Error updating AndrozicLib project')
        return sdir

<<<<<<< HEAD
    if name == 'AnySoftKeyboardTools':
        sdir = os.path.join(extlib_dir, 'AnySoftKeyboardTools')
        vcs = getvcs('git',
	    'https://github.com/AnySoftKeyboard/AnySoftKeyboardTools', sdir, sdk_path)
=======
    if name == 'Otr4j':
	sdir = os.path.join(extlib_dir, 'Otr4j')
        vcs = getvcs('git',
	    'https://github.com/redsolution/otr4j.git', sdir, sdk_path)
>>>>>>> 80808133
        vcs.gotorevision(ref)
        return sdir

    raise BuildException('Unknown srclib ' + name)


# Prepare the source code for a particular build
#  'vcs'         - the appropriate vcs object for the application
#  'app'         - the application details from the metadata
#  'build'       - the build details from the metadata
#  'build_dir'   - the path to the build directory, usually
#                   'build/app.id'
#  'extlib_dir'  - the path to the external libraries directory, usually
#                   'build/extlib'
#  'sdk_path'    - the path to the Android SDK
#  'ndk_path'    - the path to the Android NDK
#  'javacc_path' - the path to javacc
#  'mvn3'        - the path to the maven 3 executable
#  'verbose'     - optional: verbose or not (default=False)
# Returns the root directory, which may be the same as 'build_dir' or may
# be a subdirectory of it.
def prepare_source(vcs, app, build, build_dir, extlib_dir, sdk_path, ndk_path, javacc_path, mvn3, verbose=False):

    # Optionally, the actual app source can be in a subdirectory...
    if build.has_key('subdir'):
        root_dir = os.path.join(build_dir, build['subdir'])
    else:
        root_dir = build_dir

    # Get a working copy of the right revision...
    print "Getting source for revision " + build['commit']
    vcs.gotorevision(build['commit'])

    # Check that a subdir (if we're using one) exists. This has to happen
    # after the checkout, since it might not exist elsewhere...
    if not os.path.exists(root_dir):
        raise BuildException('Missing subdir ' + root_dir)

    # Initialise submodules if requred...
    if build.get('submodules', 'no')  == 'yes':
        if verbose: print "Initialising submodules..."
        vcs.initsubmodules()

    # Run an init command if one is required...
    if build.has_key('init'):
        init = build['init']
        init = init.replace('$$SDK$$', sdk_path)
        init = init.replace('$$NDK$$', ndk_path)
        init = init.replace('$$MVN$$', mvn3)
        if verbose: print "Doing init: exec '%s' in '%s'"%(init,root_dir)
        if subprocess.call(init, cwd=root_dir, shell=True) != 0:
            raise BuildException("Error running init command")

    # Generate (or update) the ant build file, build.xml...
    updatemode = build.get('update', '.')
    if (updatemode != 'no' and
        not build.has_key('maven')):
        parms = [os.path.join(sdk_path, 'tools', 'android'),
                'update', 'project', '-p', '.']
        parms.append('--subprojects')
        if build.has_key('target'):
            parms.append('-t')
            parms.append(build['target'])
        update_dirs = updatemode.split(';')
        # Force build.xml update if necessary...
        if updatemode == 'force' or build.has_key('target'):
            if updatemode == 'force':
                update_dirs = ['.']
            buildxml = os.path.join(root_dir, 'build.xml')
            if os.path.exists(buildxml):
                print 'Force-removing old build.xml'
                os.remove(buildxml)
        for d in update_dirs:
            cwd = root_dir + '/' + d
            if verbose:
                print "Update of '%s': exec '%s' in '%s'"%\
                    (d," ".join(parms),cwd)
            p = subprocess.Popen(parms, cwd=cwd, stdout=subprocess.PIPE, stderr=subprocess.PIPE)
            (out, err) = p.communicate()
            if p.returncode != 0:
                raise BuildException("Failed to update project with stdout '%s' and stderr '%s'"%(out,err))
            # check to see whether an error was returned without a proper exit code (this is the case for the 'no target set or target invalid' error)
            if err != "" and err.startswith("Error: "):
                raise BuildException("Failed to update project with stdout '%s' and stderr '%s'"%(out,err))

    # If the app has ant set up to sign the release, we need to switch
    # that off, because we want the unsigned apk...
    for propfile in ('build.properties', 'default.properties', 'ant.properties'):
        if os.path.exists(os.path.join(root_dir, propfile)):
            if subprocess.call(['sed','-i','s/^key.store/#/',
                                propfile], cwd=root_dir) !=0:
                raise BuildException("Failed to amend %s" % propfile)

    # Update the local.properties file...
    locprops = os.path.join(root_dir, 'local.properties')
    if os.path.exists(locprops):
        f = open(locprops, 'r')
        props = f.read()
        f.close()
        # Fix old-fashioned 'sdk-location' by copying
        # from sdk.dir, if necessary...
        if build.get('oldsdkloc', 'no') == "yes":
            sdkloc = re.match(r".*^sdk.dir=(\S+)$.*", props,
                re.S|re.M).group(1)
            props += "\nsdk-location=" + sdkloc + "\n"
        # Add ndk location...
        props+= "\nndk.dir=" + ndk_path + "\n"
        # Add java.encoding if necessary...
        if build.has_key('encoding'):
            props += "\njava.encoding=" + build['encoding'] + "\n"
        f = open(locprops, 'w')
        f.write(props)
        f.close()

    # Insert version code and number into the manifest if necessary...
    if build.has_key('forceversion'):
        if subprocess.call(['sed','-r','-i',
            's/android:versionName="[^"]+"/android:versionName="' + build['version'] + '"/g',
            'AndroidManifest.xml'], cwd=root_dir) !=0:
            raise BuildException("Failed to amend manifest")
    if build.has_key('forcevercode'):
        if subprocess.call(['sed','-r','-i',
            's/android:versionCode="[^"]+"/android:versionCode="' + build['vercode'] + '"/g',
            'AndroidManifest.xml'], cwd=root_dir) !=0:
            raise BuildException("Failed to amend manifest")

    # Delete unwanted file...
    if build.has_key('rm'):
        dest = os.path.join(build_dir, build['rm'])
        if os.path.exists(dest):
            os.remove(dest)

    # Fix apostrophes translation files if necessary...
    if build.get('fixapos', 'no') == 'yes':
        for root, dirs, files in os.walk(os.path.join(root_dir, 'res')):
            for filename in files:
                if filename.endswith('.xml'):
                    if subprocess.call(['sed','-i','s@' +
                        r"\([^\\]\)'@\1\\'" +
                        '@g',
                        os.path.join(root, filename)]) != 0:
                        raise BuildException("Failed to amend " + filename)

    # Fix translation files if necessary...
    if build.get('fixtrans', 'no') == 'yes':
        for root, dirs, files in os.walk(os.path.join(root_dir, 'res')):
            for filename in files:
                if filename.endswith('.xml'):
                    f = open(os.path.join(root, filename))
                    changed = False
                    outlines = []
                    for line in f:
                        num = 1
                        index = 0
                        oldline = line
                        while True:
                            index = line.find("%", index)
                            if index == -1:
                                break
                            next = line[index+1:index+2]
                            if next == "s" or next == "d":
                                line = (line[:index+1] +
                                        str(num) + "$" +
                                        line[index+1:])
                                num += 1
                                index += 3
                            else:
                                index += 1
                        # We only want to insert the positional arguments
                        # when there is more than one argument...
                        if oldline != line:
                            if num > 2:
                                changed = True
                            else:
                                line = oldline
                        outlines.append(line)
                    f.close()
                    if changed:
                        f = open(os.path.join(root, filename), 'w')
                        f.writelines(outlines)
                        f.close()

    # Add required external libraries...
    if build.has_key('extlibs'):
        libsdir = os.path.join(root_dir, 'libs')
        if not os.path.exists(libsdir):
            os.mkdir(libsdir)
        for lib in build['extlibs'].split(';'):
            libf = os.path.basename(lib)
            shutil.copyfile(os.path.join(extlib_dir, lib),
                    os.path.join(libsdir, libf))

    # Get required source libraries...
    srclibpaths = []
    if build.has_key('srclibs'):
        for lib in build['srclibs'].split(';'):
            name, _ = lib.split('@')
            srclibpaths.append((name, getsrclib(lib, extlib_dir, sdk_path)))
    basesrclib = vcs.getsrclib()
    # If one was used for the main source, add that too.
    if basesrclib:
        srclibpaths.append(basesrclib)

    # There should never be gen or bin directories in the source, so just get
    # rid of them...
    for baddir in ['gen', 'bin']:
        badpath = os.path.join(root_dir, baddir)
        if os.path.exists(badpath):
            shutil.rmtree(badpath)

    # Apply patches if any
    if 'patch' in build:
        for patch in build['patch'].split(';'):
            print "Applying " + patch
            patch_path = os.path.join('metadata', app['id'], patch)
            if subprocess.call(['patch', '-p1',
                            '-i', os.path.abspath(patch_path)], cwd=build_dir) != 0:
                raise BuildException("Failed to apply patch %s" % patch_path)

    # Run a pre-build command if one is required...
    if build.has_key('prebuild'):
        prebuild = build['prebuild']
        # Substitute source library paths into prebuild commands...
        for name, libpath in srclibpaths:
            libpath = os.path.relpath(libpath, root_dir)
            prebuild = prebuild.replace('$$' + name + '$$', libpath)
        prebuild = prebuild.replace('$$SDK$$', sdk_path)
        prebuild = prebuild.replace('$$NDK$$', ndk_path)
        prebuild = prebuild.replace('$$MVN3$$', mvn3)
        p = subprocess.Popen(prebuild, cwd=root_dir, shell=True,
                stdout=subprocess.PIPE, stderr=subprocess.PIPE)
        out, err = p.communicate()
        if p.returncode != 0:
            raise BuildException("Error running pre-build command", out, err)

    if build.get('anal-tics', 'no') == 'yes':
        fp = os.path.join(root_dir, 'src', 'com', 'google', 'android', 'apps', 'analytics')
        os.makedirs(fp)
        with open(os.path.join(fp, 'GoogleAnalyticsTracker.java'), 'w') as f:
            f.write("""
            package com.google.android.apps.analytics;
            public class GoogleAnalyticsTracker {
                private static GoogleAnalyticsTracker instance;
                private GoogleAnalyticsTracker() {
                }
                public static GoogleAnalyticsTracker getInstance() {
                    if(instance == null)
                        instance = new GoogleAnalyticsTracker();
                    return instance;
                }
                public void start(String i,int think ,Object not) {
                }
                public void dispatch() {
                }
                public void stop() {
                }
                public void setProductVersion(String uh, String hu) {
                }
                public void trackEvent(String that,String just,String aint,int happening) {
                }
                public void trackPageView(String nope) {
                }
                public void setCustomVar(int mind,String your,String own,int business) {
                }
            }
            """)

    # Special case init functions for funambol...
    if build.get('initfun', 'no')  == "yes":

        if subprocess.call(['sed','-i','s@' +
            '<taskdef resource="net/sf/antcontrib/antcontrib.properties" />' +
            '@' +
            '<taskdef resource="net/sf/antcontrib/antcontrib.properties">' +
            '<classpath>' +
            '<pathelement location="/usr/share/java/ant-contrib.jar"/>' +
            '</classpath>' +
            '</taskdef>' +
            '@g',
            'build.xml'], cwd=root_dir) !=0:
            raise BuildException("Failed to amend build.xml")

        if subprocess.call(['sed','-i','s@' +
            '\${user.home}/funambol/build/android/build.properties' +
            '@' +
            'build.properties' +
            '@g',
            'build.xml'], cwd=root_dir) !=0:
            raise BuildException("Failed to amend build.xml")

        buildxml = os.path.join(root_dir, 'build.xml')
        f = open(buildxml, 'r')
        xml = f.read()
        f.close()
        xmlout = ""
        mode = 0
        for line in xml.splitlines():
            if mode == 0:
                if line.find("jarsigner") != -1:
                    mode = 1
                else:
                    xmlout += line + "\n"
            else:
                if line.find("/exec") != -1:
                    mode += 1
                    if mode == 3:
                        mode =0
        f = open(buildxml, 'w')
        f.write(xmlout)
        f.close()

        if subprocess.call(['sed','-i','s@' +
            'platforms/android-2.0' +
            '@' +
            'platforms/android-8' +
            '@g',
            'build.xml'], cwd=root_dir) !=0:
            raise BuildException("Failed to amend build.xml")

        shutil.copyfile(
                os.path.join(root_dir, "build.properties.example"),
                os.path.join(root_dir, "build.properties"))

        if subprocess.call(['sed','-i','s@' +
            'javacchome=.*'+
            '@' +
            'javacchome=' + javacc_path +
            '@g',
            'build.properties'], cwd=root_dir) !=0:
            raise BuildException("Failed to amend build.properties")

        if subprocess.call(['sed','-i','s@' +
            'sdk-folder=.*'+
            '@' +
            'sdk-folder=' + sdk_path +
            '@g',
            'build.properties'], cwd=root_dir) !=0:
            raise BuildException("Failed to amend build.properties")

        if subprocess.call(['sed','-i','s@' +
            'android.sdk.version.*'+
            '@' +
            'android.sdk.version=2.0' +
            '@g',
            'build.properties'], cwd=root_dir) !=0:
            raise BuildException("Failed to amend build.properties")

    return root_dir


# Scan the source code in the given directory (and all subdirectories)
# and return a list of potential problems.
def scan_source(build_dir, root_dir, thisbuild):

    problems = []

    # Common known non-free blobs:
    usual_suspects = ['flurryagent',
                      'paypal_mpl',
                      'libgoogleanalytics',
                      'admob-sdk-android',
                      'googleadview',
                      'googleadmobadssdk',
                      'heyzap',
                      'jpct-ae']

    # Iterate through all files in the source code...
    for r,d,f in os.walk(build_dir):
        for curfile in f:

            if r.find('/.hg/') == -1:

                # Path (relative) to the file...
                fp = os.path.join(r, curfile)

                for suspect in usual_suspects:
                    if curfile.lower().find(suspect) != -1:
                        msg = 'Found probable non-free blob ' + fp
                        problems.append(msg)

                if curfile.endswith('.apk'):
                    msg = 'Found apk file, which should not be in the source - ' + fp
                    problems.append(msg)

                if curfile.endswith('.java'):
                    for line in file(fp):

                        if line.find('DexClassLoader') != -1:
                            msg = 'Found DexClassLoader in ' + fp
                            problems.append(msg)

    # Presence of a jni directory without buildjni=yes might
    # indicate a problem... (if it's not a problem, explicitly use
    # buildjni=no to bypass this check)
    if (os.path.exists(os.path.join(root_dir, 'jni')) and 
            thisbuild.get('buildjni') is None):
        msg = 'Found jni directory, but buildjni is not enabled'
        problems.append(msg)

    return problems


class KnownApks:

    def __init__(self):
        self.path = os.path.join('stats', 'known_apks.txt')
        self.apks = {}
        if os.path.exists(self.path):
            for line in file( self.path):
                t = line.rstrip().split(' ')
                if len(t) == 2:
                    self.apks[t[0]] = (t[1], None)
                else:
                    self.apks[t[0]] = (t[1], time.strptime(t[2], '%Y-%m-%d'))
        self.changed = False

    def writeifchanged(self):
        if self.changed:
            if not os.path.exists('stats'):
                os.mkdir('stats')
            f = open(self.path, 'w')
            lst = []
            for apk, app in self.apks.iteritems():
                appid, added = app
                line = apk + ' ' + appid
                if added:
                    line += ' ' + time.strftime('%Y-%m-%d', added)
                lst.append(line)
            for line in sorted(lst):
                f.write(line + '\n')
            f.close()

    # Record an apk (if it's new, otherwise does nothing)
    # Returns the date it was added.
    def recordapk(self, apk, app):
        if not apk in self.apks:
            self.apks[apk] = (app, time.gmtime(time.time()))
            self.changed = True
        _, added = self.apks[apk]
        return added

    # Look up information - given the 'apkname', returns (app id, date added/None).
    # Or returns None for an unknown apk.
    def getapp(self, apkname):
        if apkname in self.apks:
            return self.apks[apkname]
        return None

    # Get the most recent 'num' apps added to the repo, as a list of package ids
    # with the most recent first.
    def getlatest(self, num):
        apps = {}
        for apk, app in self.apks.iteritems():
            appid, added = app
            if added:
                if appid in apps:
                    if apps[appid] > added:
                        apps[appid] = added
                else:
                    apps[appid] = added
        sortedapps = sorted(apps.iteritems(), key=operator.itemgetter(1))[-num:]
        lst = []
        for app, added in sortedapps:
            lst.append(app)
        lst.reverse()
        return lst
<|MERGE_RESOLUTION|>--- conflicted
+++ resolved
@@ -1511,17 +1511,17 @@
             raise BuildException('Error updating AndrozicLib project')
         return sdir
 
-<<<<<<< HEAD
+    if name == 'Otr4j':
+	sdir = os.path.join(extlib_dir, 'Otr4j')
+        vcs = getvcs('git',
+	    'https://github.com/redsolution/otr4j.git', sdir, sdk_path)
+        vcs.gotorevision(ref)
+        return sdir
+
     if name == 'AnySoftKeyboardTools':
         sdir = os.path.join(extlib_dir, 'AnySoftKeyboardTools')
         vcs = getvcs('git',
 	    'https://github.com/AnySoftKeyboard/AnySoftKeyboardTools', sdir, sdk_path)
-=======
-    if name == 'Otr4j':
-	sdir = os.path.join(extlib_dir, 'Otr4j')
-        vcs = getvcs('git',
-	    'https://github.com/redsolution/otr4j.git', sdir, sdk_path)
->>>>>>> 80808133
         vcs.gotorevision(ref)
         return sdir
 
